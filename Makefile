CC = gcc

# CFLAGS for development/debug builds (stricter checks)
CFLAGS = -std=c99 -Wall -Wextra -Werror -Wstrict-prototypes -D_GNU_SOURCE -g # Added -g for debug symbols
# RELEASE_CFLAGS for optimized release builds
RELEASE_CFLAGS = -std=c99 -Wall -Wextra -O2 -DNDEBUG # -O2 optimization, NDEBUG disables asserts

# No need for external dependencies in JavaScript pack anymore

TARGET = llm_ctx
TEST_JS_PARSER = test_js_parser
SRC = main.c gitignore.c arena.c tokenizer.c tokenizer_diagnostics.c config.c toml.c debug.c
TEST_SRC = tests/test_gitignore.c tests/test_cli.c tests/test_stdin.c
TEST_TARGETS = tests/test_gitignore tests/test_cli tests/test_stdin tests/test_tree_flags tests/test_tokenizer tests/test_tokenizer_cli tests/test_arena tests/test_config tests/test_filerank tests/test_keywords tests/test_filerank_cutoff tests/test_cli_exclude
PREFIX ?= /usr/local
BINDIR = $(PREFIX)/bin

# Determine OS for symlink command
UNAME := $(shell uname)
ARCH := $(shell uname -m)

# Tokenizer configuration
TOKENIZER_DIR = tokenizer
TOKENIZER_LIB_NAME = libtiktoken_c
ifeq ($(UNAME), Darwin)
    DYNLIB_EXT = dylib
else ifeq ($(UNAME), Linux)
    DYNLIB_EXT = so
else
    DYNLIB_EXT = dll
endif
TOKENIZER_LIB = $(TOKENIZER_DIR)/$(TOKENIZER_LIB_NAME).$(DYNLIB_EXT)

all: $(TARGET) tokenizer

OBJS = main.o gitignore.o arena.o tokenizer.o tokenizer_diagnostics.o config.o toml.o debug.o

$(TARGET): $(OBJS)
	$(CC) $(CFLAGS) -o $@ $^ -ldl -lm

main.o: main.c arena.h gitignore.h
	$(CC) $(CFLAGS) -c $<

gitignore.o: gitignore.c gitignore.h
	$(CC) $(CFLAGS) -c $<

arena.o: arena.c arena.h
	$(CC) $(CFLAGS) -c $<

tokenizer.o: tokenizer.c tokenizer.h
	$(CC) $(CFLAGS) -c $<

tokenizer_diagnostics.o: tokenizer_diagnostics.c tokenizer.h arena.h
	$(CC) $(CFLAGS) -c $<

config.o: config.c config.h arena.h
	$(CC) $(CFLAGS) -c $<

toml.o: toml.c toml.h
	$(CC) $(CFLAGS) -c $<

debug.o: debug.c debug.h
	$(CC) $(CFLAGS) -c $<
	
# New target for release build
release: $(OBJS)
	@echo "Building release version ($(TARGET))..."
	$(CC) $(RELEASE_CFLAGS) -o $(TARGET) $^ -ldl -lm
	@echo "Stripping debug symbols from $(TARGET)..."
	strip $(TARGET)
	@echo "Release build complete: $(TARGET)"

# Note: test_gitignore depends on gitignore.c
tests/test_gitignore: tests/test_gitignore.c gitignore.c
	$(CC) $(CFLAGS) -o $@ $^

# Note: test_cli depends on main.c (for config parsing logic) and gitignore.c
# test_cli is an integration test, it runs the main llm_ctx executable.
# test_cli is an integration test
tests/test_cli: tests/test_cli.c
	$(CC) $(CFLAGS) -Wno-error=format-truncation -o $@ $<

tests/test_stdin: tests/test_stdin.c
	$(CC) $(CFLAGS) -o $@ $^


tests/test_tree_flags: tests/test_tree_flags.c
	$(CC) $(CFLAGS) -Wno-error=format-truncation -o $@ $^

tests/test_arena: tests/test_arena.c
	$(CC) $(CFLAGS) -o $@ $^

# Build test_tokenizer
tests/test_tokenizer: tests/test_tokenizer.c tokenizer.o tokenizer_diagnostics.o arena.o
	$(CC) $(CFLAGS) -o $@ $^ -ldl

# Build test_tokenizer_cli
tests/test_tokenizer_cli: tests/test_tokenizer_cli.c
	$(CC) $(CFLAGS) -o $@ $^

# Build test_config
tests/test_config: tests/test_config.c config.o arena.o toml.o debug.o
	$(CC) $(CFLAGS) -o $@ $^

# Build test_filerank
tests/test_filerank: tests/test_filerank.c
	$(CC) $(CFLAGS) -o $@ $^

# Build test_keywords
tests/test_keywords: tests/test_keywords.c
	$(CC) $(CFLAGS) -o $@ $^

# Build test_filerank_cutoff
tests/test_filerank_cutoff: tests/test_filerank_cutoff.c
	$(CC) $(CFLAGS) -o $@ $^

# Build test_cli_exclude
tests/test_cli_exclude: tests/test_cli_exclude.c arena.o
	$(CC) $(CFLAGS) -o $@ $^

test: $(TARGET) $(TEST_TARGETS)
	@echo ""
	@LLM_CTX_NO_CONFIG=1 ./tests/test_gitignore || true
	@echo ""
	@LLM_CTX_NO_CONFIG=1 ./tests/test_arena || true
	@echo ""
	@LLM_CTX_NO_CONFIG=1 ./tests/test_cli || true
	@echo ""
	@LLM_CTX_NO_CONFIG=1 ./tests/test_stdin || true
	@echo ""
	@LLM_CTX_NO_CONFIG=1 ./tests/test_tree_flags || true
	@echo ""
	@LLM_CTX_NO_CONFIG=1 ./tests/test_tokenizer || true
	@echo ""
	@LLM_CTX_NO_CONFIG=1 ./tests/test_tokenizer_cli || true
	@echo ""
	@LLM_CTX_NO_CONFIG=1 ./tests/test_config || true
	@echo ""
	@LLM_CTX_NO_CONFIG=1 ./tests/test_filerank || true
	@echo ""
	@LLM_CTX_NO_CONFIG=1 ./tests/test_keywords || true
	@echo ""
	@LLM_CTX_NO_CONFIG=1 ./tests/test_filerank_cutoff || true
	@echo ""
	@LLM_CTX_NO_CONFIG=1 ./tests/test_cli_exclude || true
	@echo "Test run complete."
	@# Exit with non-zero status if any test failed (requires more complex tracking or a test runner)

clean:
	rm -f $(TARGET) $(TEST_TARGETS) *.o
	rm -f tokenizer/*.o tokenizer/tokenizer.o

install: $(TARGET)
	install -m 755 $(TARGET) $(BINDIR)

symlink: $(TARGET)
	@echo "Creating symlink in $(BINDIR)..."
ifeq ($(UNAME), Darwin)
	ln -sf "$(CURDIR)/$(TARGET)" "$(BINDIR)/$(TARGET)"
else ifeq ($(UNAME), Linux)
	ln -sf "$(CURDIR)/$(TARGET)" "$(BINDIR)/$(TARGET)"
else
	@echo "Unsupported platform for automatic symlink creation."
	@echo "To create a symlink manually, use:"
	@echo "  ln -sf \"$(CURDIR)/$(TARGET)\" \"<your-bin-directory>/$(TARGET)\""
endif
	@echo "Symlink created. You can now run '$(TARGET)' from anywhere."

# Shortcut to clean, build, and test
retest: clean test


# Tokenizer target
tokenizer:
	@echo "Building tokenizer from tiktoken-c..."
	@if [ ! -d "$(TOKENIZER_DIR)/tiktoken-c" ] || [ ! -f "$(TOKENIZER_DIR)/tiktoken-c/Cargo.toml" ]; then \
<<<<<<< HEAD
	echo "Tokenizer submodule not found; skipping tokenizer build"; \
	echo "Token counting features will be disabled"; \
=======
		echo "Initializing tiktoken-c submodule..."; \
		git submodule update --init --recursive || { echo "Failed to initialize submodule"; exit 1; }; \
	fi
	@echo "Building tiktoken-c for $(ARCH) architecture..."
	@cd $(TOKENIZER_DIR)/tiktoken-c && \
		PATH="$$HOME/.cargo/bin:$$PATH" cargo build --release || { echo "Failed to build tiktoken-c"; exit 1; }
	@echo "Copying library files..."
	@cp $(TOKENIZER_DIR)/tiktoken-c/target/release/$(TOKENIZER_LIB_NAME).$(DYNLIB_EXT) $(TOKENIZER_LIB) || { echo "Failed to copy library"; exit 1; }
	@if [ -f "$(TOKENIZER_DIR)/tiktoken-c/tiktoken.h" ]; then \
		cp $(TOKENIZER_DIR)/tiktoken-c/tiktoken.h $(TOKENIZER_DIR)/; \
>>>>>>> ad1ad0d6
	else \
	cd $(TOKENIZER_DIR)/tiktoken-c && \
	cargo build --release || { echo "Failed to build tiktoken-c"; exit 1; }; \
	echo "Copying library files..."; \
	cp target/release/$(TOKENIZER_LIB_NAME).$(DYNLIB_EXT) ../../$(TOKENIZER_LIB) || { echo "Failed to copy library"; exit 1; }; \
	if [ -f tiktoken.h ]; then cp tiktoken.h ..; else echo "Warning: Could not find tiktoken.h header"; fi; \
	echo "[PACK] tokenizer  ✔  $(TOKENIZER_LIB_NAME).$(DYNLIB_EXT) installed"; \
fi

# Clean tokenizer build artifacts
clean-tokenizer:
	rm -rf $(TOKENIZER_DIR)/build
	rm -f $(TOKENIZER_LIB)
	rm -f $(TOKENIZER_DIR)/tiktoken.h

.PHONY: all clean install test symlink retest tokenizer clean-tokenizer<|MERGE_RESOLUTION|>--- conflicted
+++ resolved
@@ -174,10 +174,6 @@
 tokenizer:
 	@echo "Building tokenizer from tiktoken-c..."
 	@if [ ! -d "$(TOKENIZER_DIR)/tiktoken-c" ] || [ ! -f "$(TOKENIZER_DIR)/tiktoken-c/Cargo.toml" ]; then \
-<<<<<<< HEAD
-	echo "Tokenizer submodule not found; skipping tokenizer build"; \
-	echo "Token counting features will be disabled"; \
-=======
 		echo "Initializing tiktoken-c submodule..."; \
 		git submodule update --init --recursive || { echo "Failed to initialize submodule"; exit 1; }; \
 	fi
@@ -188,7 +184,6 @@
 	@cp $(TOKENIZER_DIR)/tiktoken-c/target/release/$(TOKENIZER_LIB_NAME).$(DYNLIB_EXT) $(TOKENIZER_LIB) || { echo "Failed to copy library"; exit 1; }
 	@if [ -f "$(TOKENIZER_DIR)/tiktoken-c/tiktoken.h" ]; then \
 		cp $(TOKENIZER_DIR)/tiktoken-c/tiktoken.h $(TOKENIZER_DIR)/; \
->>>>>>> ad1ad0d6
 	else \
 	cd $(TOKENIZER_DIR)/tiktoken-c && \
 	cargo build --release || { echo "Failed to build tiktoken-c"; exit 1; }; \
